/*
Copyright 2021 Gravitational, Inc.

Licensed under the Apache License, Version 2.0 (the "License");
you may not use this file except in compliance with the License.
You may obtain a copy of the License at

    http://www.apache.org/licenses/LICENSE-2.0

Unless required by applicable law or agreed to in writing, software
distributed under the License is distributed on an "AS IS" BASIS,
WITHOUT WARRANTIES OR CONDITIONS OF ANY KIND, either express or implied.
See the License for the specific language governing permissions and
limitations under the License.
*/

package services

import (
	"context"
	"fmt"
	"strings"

	"github.com/gravitational/teleport/api/types"
	apiutils "github.com/gravitational/teleport/api/utils"
	"github.com/gravitational/teleport/lib/defaults"
	"github.com/gravitational/teleport/lib/utils"

	"github.com/aws/aws-sdk-go/aws"
	"github.com/aws/aws-sdk-go/aws/arn"
	"github.com/aws/aws-sdk-go/service/rds"
	"github.com/aws/aws-sdk-go/service/redshift"

	"github.com/gravitational/trace"
	log "github.com/sirupsen/logrus"
)

// DatabaseGetter defines interface for fetching database resources.
type DatabaseGetter interface {
	// GetDatabases returns all database resources.
	GetDatabases(context.Context) ([]types.Database, error)
	// GetDatabase returns the specified database resource.
	GetDatabase(ctx context.Context, name string) (types.Database, error)
}

// Databases defines an interface for managing database resources.
type Databases interface {
	// DatabaseGetter provides methods for fetching database resources.
	DatabaseGetter
	// CreateDatabase creates a new database resource.
	CreateDatabase(context.Context, types.Database) error
	// UpdateDatabse updates an existing database resource.
	UpdateDatabase(context.Context, types.Database) error
	// DeleteDatabase removes the specified database resource.
	DeleteDatabase(ctx context.Context, name string) error
	// DeleteAllDatabases removes all database resources.
	DeleteAllDatabases(context.Context) error
}

// MarshalDatabase marshals the database resource to JSON.
func MarshalDatabase(database types.Database, opts ...MarshalOption) ([]byte, error) {
	if err := database.CheckAndSetDefaults(); err != nil {
		return nil, trace.Wrap(err)
	}
	cfg, err := CollectOptions(opts)
	if err != nil {
		return nil, trace.Wrap(err)
	}
	switch database := database.(type) {
	case *types.DatabaseV3:
		if !cfg.PreserveResourceID {
			// avoid modifying the original object
			// to prevent unexpected data races
			copy := *database
			copy.SetResourceID(0)
			database = &copy
		}
		return utils.FastMarshal(database)
	default:
		return nil, trace.BadParameter("unsupported database resource %T", database)
	}
}

// UnmarshalDatabase unmarshals the database resource from JSON.
func UnmarshalDatabase(data []byte, opts ...MarshalOption) (types.Database, error) {
	if len(data) == 0 {
		return nil, trace.BadParameter("missing database resource data")
	}
	cfg, err := CollectOptions(opts)
	if err != nil {
		return nil, trace.Wrap(err)
	}
	var h types.ResourceHeader
	if err := utils.FastUnmarshal(data, &h); err != nil {
		return nil, trace.Wrap(err)
	}
	switch h.Version {
	case types.V3:
		var database types.DatabaseV3
		if err := utils.FastUnmarshal(data, &database); err != nil {
			return nil, trace.BadParameter(err.Error())
		}
		if err := database.CheckAndSetDefaults(); err != nil {
			return nil, trace.Wrap(err)
		}
		if cfg.ID != 0 {
			database.SetResourceID(cfg.ID)
		}
		if !cfg.Expires.IsZero() {
			database.SetExpiry(cfg.Expires)
		}
		return &database, nil
	}
	return nil, trace.BadParameter("unsupported database resource version %q", h.Version)
}

// NewDatabaseFromRDSInstance creates a database resource from an RDS instance.
func NewDatabaseFromRDSInstance(instance *rds.DBInstance) (types.Database, error) {
	endpoint := instance.Endpoint
	if endpoint == nil {
		return nil, trace.BadParameter("empty endpoint")
	}
	metadata, err := MetadataFromRDSInstance(instance)
	if err != nil {
		return nil, trace.Wrap(err)
	}
	return types.NewDatabaseV3(types.Metadata{
		Name:        aws.StringValue(instance.DBInstanceIdentifier),
		Description: fmt.Sprintf("RDS instance in %v", metadata.Region),
		Labels:      labelsFromRDSInstance(instance, metadata),
	}, types.DatabaseSpecV3{
		Protocol: engineToProtocol(aws.StringValue(instance.Engine)),
		URI:      fmt.Sprintf("%v:%v", aws.StringValue(endpoint.Address), aws.Int64Value(endpoint.Port)),
		AWS:      *metadata,
	})
}

// NewDatabaseFromRDSCluster creates a database resource from an RDS cluster (Aurora).
func NewDatabaseFromRDSCluster(cluster *rds.DBCluster) (types.Database, error) {
	metadata, err := MetadataFromRDSCluster(cluster)
	if err != nil {
		return nil, trace.Wrap(err)
	}
	return types.NewDatabaseV3(types.Metadata{
		Name:        aws.StringValue(cluster.DBClusterIdentifier),
		Description: fmt.Sprintf("Aurora cluster in %v", metadata.Region),
		Labels:      labelsFromRDSCluster(cluster, metadata, RDSEndpointTypePrimary),
	}, types.DatabaseSpecV3{
		Protocol: engineToProtocol(aws.StringValue(cluster.Engine)),
		URI:      fmt.Sprintf("%v:%v", aws.StringValue(cluster.Endpoint), aws.Int64Value(cluster.Port)),
		AWS:      *metadata,
	})
}

// NewDatabaseFromRDSClusterReaderEndpoint creates a database resource from an RDS cluster reader endpoint (Aurora).
func NewDatabaseFromRDSClusterReaderEndpoint(cluster *rds.DBCluster) (types.Database, error) {
	metadata, err := MetadataFromRDSCluster(cluster)
	if err != nil {
		return nil, trace.Wrap(err)
	}
	return types.NewDatabaseV3(types.Metadata{
		Name:        fmt.Sprintf("%v-%v", aws.StringValue(cluster.DBClusterIdentifier), string(RDSEndpointTypeReader)),
		Description: fmt.Sprintf("Aurora cluster in %v (%v endpoint)", metadata.Region, string(RDSEndpointTypeReader)),
		Labels:      labelsFromRDSCluster(cluster, metadata, RDSEndpointTypeReader),
	}, types.DatabaseSpecV3{
		Protocol: engineToProtocol(aws.StringValue(cluster.Engine)),
		URI:      fmt.Sprintf("%v:%v", aws.StringValue(cluster.ReaderEndpoint), aws.Int64Value(cluster.Port)),
		AWS:      *metadata,
	})
}

// NewDatabasesFromRDSClusterCustomEndpoints creates database resources from RDS cluster custom endpoints (Aurora).
func NewDatabasesFromRDSClusterCustomEndpoints(cluster *rds.DBCluster) (types.Databases, error) {
	metadata, err := MetadataFromRDSCluster(cluster)
	if err != nil {
		return nil, trace.Wrap(err)
	}

	var errors []error
	var databases types.Databases
	for _, endpoint := range cluster.CustomEndpoints {
		endpointName, err := parseRDSCustomEndpoint(aws.StringValue(endpoint))
		if err != nil {
			errors = append(errors, trace.Wrap(err))
			continue
		}

		database, err := types.NewDatabaseV3(types.Metadata{
			Name:        fmt.Sprintf("%v-%v-%v", aws.StringValue(cluster.DBClusterIdentifier), string(RDSEndpointTypeCustom), endpointName),
			Description: fmt.Sprintf("Aurora cluster in %v (%v endpoint)", metadata.Region, string(RDSEndpointTypeCustom)),
			Labels:      labelsFromRDSCluster(cluster, metadata, RDSEndpointTypeCustom),
		}, types.DatabaseSpecV3{
			Protocol: engineToProtocol(aws.StringValue(cluster.Engine)),
			URI:      fmt.Sprintf("%v:%v", aws.StringValue(endpoint), aws.Int64Value(cluster.Port)),
			AWS:      *metadata,

			// Aurora instances update their certificates upon restart, and thus custom endpoint SAN may not be available right
			// away. Using primary endpoint instead as server name since it's always available.
			TLS: types.DatabaseTLS{
				ServerName: aws.StringValue(cluster.Endpoint),
			},
		})
		if err != nil {
			errors = append(errors, trace.Wrap(err))
			continue
		}

		databases = append(databases, database)
	}

	return databases, trace.NewAggregate(errors...)
}

<<<<<<< HEAD
// NewDatabaseFromRDSProxy creates database resource from RDS proxy.
func NewDatabaseFromRDSProxy(dbProxy *rds.DBProxy, port int64) (types.Database, error) {
	metadata, err := MetadataFromRDSProxy(dbProxy)
	if err != nil {
		return nil, trace.Wrap(err)
	}
	return types.NewDatabaseV3(types.Metadata{
		Name:        aws.StringValue(dbProxy.DBProxyName),
		Description: fmt.Sprintf("RDS proxy in %v", metadata.Region),
		Labels:      labelsFromRDSProxy(dbProxy, metadata),
	}, types.DatabaseSpecV3{
		Protocol: rdsEngineFamilyToProtocol(aws.StringValue(dbProxy.EngineFamily)),
		URI:      fmt.Sprintf("%s:%d", aws.StringValue(dbProxy.Endpoint), port),
		AWS:      *metadata,
	})
}

// NewDatabaseFromRDSProxyEndpiont creates database resource from RDS proxy
// endpoint.
func NewDatabaseFromRDSProxyEndpoint(dbProxy *rds.DBProxy, dbProxyEndpoint *rds.DBProxyEndpoint, port int64) (types.Database, error) {
	metadata, err := MetadataFromRDSProxyEndpoint(dbProxy, dbProxyEndpoint)
	if err != nil {
		return nil, trace.Wrap(err)
	}
	return types.NewDatabaseV3(types.Metadata{
		Name:        fmt.Sprintf("%s-%s", aws.StringValue(dbProxy.DBProxyName), aws.StringValue(dbProxyEndpoint.DBProxyEndpointName)),
		Description: fmt.Sprintf("RDS proxy endpoint in %v", metadata.Region),
		Labels:      labelsFromRDSProxyEndpoint(dbProxy, dbProxyEndpoint, metadata),
	}, types.DatabaseSpecV3{
		Protocol: rdsEngineFamilyToProtocol(aws.StringValue(dbProxy.EngineFamily)),
		URI:      fmt.Sprintf("%s:%d", aws.StringValue(dbProxyEndpoint.Endpoint), port),
		AWS:      *metadata,

		// RDS proxies serve wildcard certificates like this:
		// *.proxy-<xxx>.<region>.rds.amazonaws.com
		//
		// The proxy endpoints have one extra level of subdomains like:
		// <name>.endpoint.proxy-<xxx>.<region>.rds.amazonaws.com
		// which will fail verify_full against the wildcard certificates.
		//
		// Using proxy's default endpoint as server name as it should always
		// succeed.
		TLS: types.DatabaseTLS{
			ServerName: aws.StringValue(dbProxy.Endpoint),
		},
=======
// NewDatabaseFromRedshiftCluster creates a database resource from a Redshift cluster.
func NewDatabaseFromRedshiftCluster(cluster *redshift.Cluster) (types.Database, error) {
	metadata, err := MetadataFromRedshiftCluster(cluster)
	if err != nil {
		return nil, trace.Wrap(err)
	}

	return types.NewDatabaseV3(types.Metadata{
		Name:        aws.StringValue(cluster.ClusterIdentifier),
		Description: fmt.Sprintf("Redshift cluster in %v", metadata.Region),
		Labels:      labelsFromRedshiftCluster(cluster, metadata),
	}, types.DatabaseSpecV3{
		Protocol: defaults.ProtocolPostgres,
		URI:      fmt.Sprintf("%v:%v", aws.StringValue(cluster.Endpoint.Address), aws.Int64Value(cluster.Endpoint.Port)),
		AWS:      *metadata,
>>>>>>> a8a57b19
	})
}

// MetadataFromRDSInstance creates AWS metadata from the provided RDS instance.
func MetadataFromRDSInstance(rdsInstance *rds.DBInstance) (*types.AWS, error) {
	parsedARN, err := arn.Parse(aws.StringValue(rdsInstance.DBInstanceArn))
	if err != nil {
		return nil, trace.Wrap(err)
	}
	return &types.AWS{
		Region:    parsedARN.Region,
		AccountID: parsedARN.AccountID,
		RDS: types.RDS{
			InstanceID: aws.StringValue(rdsInstance.DBInstanceIdentifier),
			ClusterID:  aws.StringValue(rdsInstance.DBClusterIdentifier),
			ResourceID: aws.StringValue(rdsInstance.DbiResourceId),
			IAMAuth:    aws.BoolValue(rdsInstance.IAMDatabaseAuthenticationEnabled),
		},
	}, nil
}

// MetadataFromRDSCluster creates AWS metadata from the provided RDS cluster.
func MetadataFromRDSCluster(rdsCluster *rds.DBCluster) (*types.AWS, error) {
	parsedARN, err := arn.Parse(aws.StringValue(rdsCluster.DBClusterArn))
	if err != nil {
		return nil, trace.Wrap(err)
	}
	return &types.AWS{
		Region:    parsedARN.Region,
		AccountID: parsedARN.AccountID,
		RDS: types.RDS{
			ClusterID:  aws.StringValue(rdsCluster.DBClusterIdentifier),
			ResourceID: aws.StringValue(rdsCluster.DbClusterResourceId),
			IAMAuth:    aws.BoolValue(rdsCluster.IAMDatabaseAuthenticationEnabled),
		},
	}, nil
}

<<<<<<< HEAD
// MetadataFromRDSProxy creates AWS metadata from the provided RDS proxy.
func MetadataFromRDSProxy(rdsProxy *rds.DBProxy) (*types.AWS, error) {
	parsedARN, err := arn.Parse(aws.StringValue(rdsProxy.DBProxyArn))
	if err != nil {
		return nil, trace.Wrap(err)
	}

	// rds.DBProxy has no resource ID attribute. The resource ID can be found
	// at the end of the ARN after "db-proxy:".
	_, resourceID := parseAWSARNResource(parsedARN.Resource)

	return &types.AWS{
		Region:    parsedARN.Region,
		AccountID: parsedARN.AccountID,
		RDS: types.RDS{
			ProxyName:  aws.StringValue(rdsProxy.DBProxyName),
			ResourceID: resourceID,
			IAMAuth:    true, // always enabled
=======
// MetadataFromRedshiftCluster creates AWS metadata from the provided Redshift cluster.
func MetadataFromRedshiftCluster(cluster *redshift.Cluster) (*types.AWS, error) {
	parsedARN, err := arn.Parse(aws.StringValue(cluster.ClusterNamespaceArn))
	if err != nil {
		return nil, trace.Wrap(err)
	}
	return &types.AWS{
		Region:    parsedARN.Region,
		AccountID: parsedARN.AccountID,
		Redshift: types.Redshift{
			ClusterID: aws.StringValue(cluster.ClusterIdentifier),
>>>>>>> a8a57b19
		},
	}, nil
}

<<<<<<< HEAD
// MetadataFromRDSProxyEndpoint creates AWS metadata from the provided RDS
// proxy endpoint.
func MetadataFromRDSProxyEndpoint(rdsProxy *rds.DBProxy, rdsProxyEndpoint *rds.DBProxyEndpoint) (*types.AWS, error) {
	// Using resource ID from the default proxy for IAM policies to gain the
	// RDS connection access.
	metadata, err := MetadataFromRDSProxy(rdsProxy)
	if err != nil {
		return nil, trace.Wrap(err)
	}

	metadata.RDS.ProxyEndpointName = aws.StringValue(rdsProxyEndpoint.DBProxyEndpointName)
	return metadata, err
}

=======
>>>>>>> a8a57b19
// engineToProtocol converts RDS instance engine to the database protocol.
func engineToProtocol(engine string) string {
	switch engine {
	case RDSEnginePostgres, RDSEngineAuroraPostgres:
		return defaults.ProtocolPostgres
	case RDSEngineMySQL, RDSEngineAurora, RDSEngineAuroraMySQL:
		return defaults.ProtocolMySQL
	}
	return ""
}

// rdsEngineFamilyToProtocol converts RDS engine family to the database protocol.
func rdsEngineFamilyToProtocol(engineFamily string) string {
	switch engineFamily {
	case rds.EngineFamilyMysql:
		return defaults.ProtocolMySQL
	case rds.EngineFamilyPostgresql:
		return defaults.ProtocolPostgres
	}
	return ""
}

// parseRDSCustomEndpoint extracts endpoint name from the provided RDS custom
// endpoint.
func parseRDSCustomEndpoint(endpoint string) (name string, err error) {
	// https://docs.aws.amazon.com/AmazonRDS/latest/AuroraUserGuide/Aurora.Overview.Endpoints.html#Aurora.Endpoints.Custom
	//
	// RDS custom endpoint format:
	// <endpointName>.cluster-custom-<customerDnsIdentifier>.<dnsSuffix>
	//
	// Note that endpoint name can only contain letters, numbers, and hyphens, so it's safe to to split on ".".
	parts := strings.Split(endpoint, ".")
	if !strings.HasSuffix(endpoint, rdsEndpointSuffix) || len(parts) != 6 {
		return "", trace.BadParameter("failed to parse %v as RDS custom endpoint", endpoint)
	}
	return parts[0], nil
}

// labelsFromRDSInstance creates database labels for the provided RDS instance.
func labelsFromRDSInstance(rdsInstance *rds.DBInstance, meta *types.AWS) map[string]string {
	labels := rdsTagsToLabels(rdsInstance.TagList)
	labels[types.OriginLabel] = types.OriginCloud
	labels[labelAccountID] = meta.AccountID
	labels[labelRegion] = meta.Region
	labels[labelEngine] = aws.StringValue(rdsInstance.Engine)
	labels[labelEngineVersion] = aws.StringValue(rdsInstance.EngineVersion)
	labels[labelEndpointType] = string(RDSEndpointTypeInstance)
	return labels
}

// labelsFromRDSCluster creates database labels for the provided RDS cluster.
func labelsFromRDSCluster(rdsCluster *rds.DBCluster, meta *types.AWS, endpointType RDSEndpointType) map[string]string {
	labels := rdsTagsToLabels(rdsCluster.TagList)
	labels[types.OriginLabel] = types.OriginCloud
	labels[labelAccountID] = meta.AccountID
	labels[labelRegion] = meta.Region
	labels[labelEngine] = aws.StringValue(rdsCluster.Engine)
	labels[labelEngineVersion] = aws.StringValue(rdsCluster.EngineVersion)
	labels[labelEndpointType] = string(endpointType)
	return labels
}

<<<<<<< HEAD
// labelsFromRDSProxy creates database labels for the provided RDS proxy.
func labelsFromRDSProxy(rdsProxy *rds.DBProxy, meta *types.AWS) map[string]string {
	// rds.DBProxy has no TagList.
	labels := make(map[string]string)
	labels[types.OriginLabel] = types.OriginCloud
	labels[labelVpcID] = aws.StringValue(rdsProxy.VpcId)
	labels[labelAccountID] = meta.AccountID
	labels[labelRegion] = meta.Region
	labels[labelEngine] = strings.ToLower(aws.StringValue(rdsProxy.EngineFamily))

	// TargetRole is read/write for default proxy
	labels[labelTargetRole] = strings.ToLower(rds.DBProxyEndpointTargetRoleReadWrite)
	return labels
}

// parseAWSARNResource extracts resource type and resource ID from ARN
// resource.
//
// https://docs.aws.amazon.com/general/latest/gr/aws-arns-and-namespaces.html
func parseAWSARNResource(resource string) (resourceType string, resourceID string) {
	fields := strings.FieldsFunc(resource, func(r rune) bool {
		return r == ':' || r == '/'
	})

	if len(fields) == 2 {
		resourceType = fields[0]
		resourceID = fields[1]
	} else {
		resourceID = resource
	}
	return
}

// labelsFromRDSProxyEndpoint creates database labels for the provided RDS
// proxy endpoint.
func labelsFromRDSProxyEndpoint(rdsProxy *rds.DBProxy, rdsProxyEndpoint *rds.DBProxyEndpoint, meta *types.AWS) map[string]string {
	labels := labelsFromRDSProxy(rdsProxy, meta)
	labels[labelTargetRole] = strings.ToLower(aws.StringValue(rdsProxyEndpoint.TargetRole))
=======
// labelsFromRedshiftCluster creates database labels for the provided Redshift cluster.
func labelsFromRedshiftCluster(cluster *redshift.Cluster, meta *types.AWS) map[string]string {
	labels := make(map[string]string)
	for _, tag := range cluster.Tags {
		key := aws.StringValue(tag.Key)
		if types.IsValidLabelKey(key) {
			labels[key] = aws.StringValue(tag.Value)
		}
	}
	labels[types.OriginLabel] = types.OriginCloud
	labels[labelAccountID] = meta.AccountID
	labels[labelRegion] = meta.Region
>>>>>>> a8a57b19
	return labels
}

// rdsTagsToLabels converts RDS tags to a labels map.
func rdsTagsToLabels(tags []*rds.Tag) map[string]string {
	labels := make(map[string]string)
	for _, tag := range tags {
		// An AWS tag key has a pattern of "^([\p{L}\p{Z}\p{N}_.:/=+\-@]*)$",
		// which can make invalid labels (for example "aws:cloudformation:stack-id").
		// Omit those to avoid resource creation failures.
		//
		// https://docs.aws.amazon.com/directoryservice/latest/devguide/API_Tag.html
		key := aws.StringValue(tag.Key)
		if types.IsValidLabelKey(key) {
			labels[key] = aws.StringValue(tag.Value)
		} else {
			log.Debugf("Skipping RDS tag %q, not a valid label key.", key)
		}
	}
	return labels
}

// IsRDSClusterSupported checks whether the aurora cluster is supported and logs
// related info if not.
func IsRDSClusterSupported(cluster *rds.DBCluster) bool {
	switch aws.StringValue(cluster.EngineMode) {
	// Aurora Serverless (v1 and v2) does not support IAM authentication
	// https://docs.aws.amazon.com/AmazonRDS/latest/AuroraUserGuide/aurora-serverless.html#aurora-serverless.limitations
	// https://docs.aws.amazon.com/AmazonRDS/latest/AuroraUserGuide/aurora-serverless-2.limitations.html
	case RDSEngineModeServerless:
		return false

	// Aurora MySQL 1.22.2, 1.20.1, 1.19.6, and 5.6.10a only: Parallel query doesn't support AWS Identity and Access Management (IAM) database authentication.
	// https://docs.aws.amazon.com/AmazonRDS/latest/AuroraUserGuide/aurora-mysql-parallel-query.html#aurora-mysql-parallel-query-limitations
	case RDSEngineModeParallelQuery:
		if apiutils.SliceContainsStr([]string{"1.22.2", "1.20.1", "1.19.6", "5.6.10a"}, auroraMySQLVersion(cluster)) {
			return false
		}
	}

	return true
}

// auroraMySQLVersion extracts aurora mysql version from engine version
func auroraMySQLVersion(cluster *rds.DBCluster) string {
	// version guide: https://docs.aws.amazon.com/AmazonRDS/latest/AuroraUserGuide/AuroraMySQL.Updates.Versions.html
	// a list of all the available versions: https://docs.aws.amazon.com/cli/latest/reference/rds/describe-db-engine-versions.html
	//
	// some examples of possible inputs:
	// 5.6.10a
	// 5.7.12
	// 5.6.mysql_aurora.1.22.0
	// 5.6.mysql_aurora.1.22.1
	// 5.6.mysql_aurora.1.22.1.3
	//
	// general format is: <mysql-major-version>.mysql_aurora.<aurora-mysql-version>
	// 5.6.10a and 5.7.12 are "legacy" versions and they are returned as it is
	version := aws.StringValue(cluster.EngineVersion)
	parts := strings.Split(version, ".mysql_aurora.")
	if len(parts) == 2 {
		return parts[1]
	}
	return version
}

const (
	// labelAccountID is the label key containing AWS account ID.
	labelAccountID = "account-id"
	// labelRegion is the label key containing AWS region.
	labelRegion = "region"
	// labelEngine is the label key containing RDS database engine name.
	labelEngine = "engine"
	// labelEngineVersion is the label key containing RDS database engine version.
	labelEngineVersion = "engine-version"
	// labelEndpointType is the label key containing the RDS endpoint type.
	labelEndpointType = "endpoint-type"
	// labelTargetRole is the label key containing the RDS target role.
	labelTargetRole = "target-role"
	// labelVpcID is the label key containing the VPC ID.
	labelVpcID = "vpc-id"
)

const (
	// rdsEndpointSuffix is the RDS/Aurora endpoint suffix.
	rdsEndpointSuffix = ".rds.amazonaws.com"
)

const (
	// RDSEngineMySQL is RDS engine name for MySQL instances.
	RDSEngineMySQL = "mysql"
	// RDSEnginePostgres is RDS engine name for Postgres instances.
	RDSEnginePostgres = "postgres"
	// RDSEngineAurora is RDS engine name for Aurora MySQL 5.6 compatible clusters.
	RDSEngineAurora = "aurora"
	// RDSEngineAuroraMySQL is RDS engine name for Aurora MySQL 5.7 compatible clusters.
	RDSEngineAuroraMySQL = "aurora-mysql"
	// RDSEngineAuroraPostgres is RDS engine name for Aurora Postgres clusters.
	RDSEngineAuroraPostgres = "aurora-postgresql"
)

// RDSEndpointType specifies the endpoint type
type RDSEndpointType string

const (
	// RDSEndpointTypePrimary is the endpoint that specifies the connection for the primary instance of the RDS cluster.
	RDSEndpointTypePrimary RDSEndpointType = "primary"
	// RDSEndpointTypeReader is the endpoint that load-balances connections across the Aurora Replicas that are
	// available in a RDS cluster.
	RDSEndpointTypeReader RDSEndpointType = "reader"
	// RDSEndpointTypeCustom is the endpoint that specifieds one of the custom endpoints associated with the RDS cluster.
	RDSEndpointTypeCustom RDSEndpointType = "custom"
	// RDSEndpointTypeInstance is the endpoint of a RDS DB instance.
	RDSEndpointTypeInstance RDSEndpointType = "instance"
)

const (
	// RDSEngineModeProvisioned is the RDS engine mode for provisioned Aurora clusters
	RDSEngineModeProvisioned = "provisioned"
	// RDSEngineModeServerless is the RDS engine mode for Aurora Serverless DB clusters
	RDSEngineModeServerless = "serverless"
	// RDSEngineModeParallelQuery is the RDS engine mode for Aurora MySQL clusters with parallel query enabled
	RDSEngineModeParallelQuery = "parallelquery"
	// RDSEngineModeGlobal is the RDS engine mode for Aurora Global databases
	RDSEngineModeGlobal = "global"
	// RDSEngineModeMultiMaster is the RDS engine mode for Multi-master clusters
	RDSEngineModeMultiMaster = "multimaster"
)<|MERGE_RESOLUTION|>--- conflicted
+++ resolved
@@ -211,7 +211,6 @@
 	return databases, trace.NewAggregate(errors...)
 }
 
-<<<<<<< HEAD
 // NewDatabaseFromRDSProxy creates database resource from RDS proxy.
 func NewDatabaseFromRDSProxy(dbProxy *rds.DBProxy, port int64) (types.Database, error) {
 	metadata, err := MetadataFromRDSProxy(dbProxy)
@@ -257,7 +256,9 @@
 		TLS: types.DatabaseTLS{
 			ServerName: aws.StringValue(dbProxy.Endpoint),
 		},
-=======
+	})
+}
+
 // NewDatabaseFromRedshiftCluster creates a database resource from a Redshift cluster.
 func NewDatabaseFromRedshiftCluster(cluster *redshift.Cluster) (types.Database, error) {
 	metadata, err := MetadataFromRedshiftCluster(cluster)
@@ -273,7 +274,6 @@
 		Protocol: defaults.ProtocolPostgres,
 		URI:      fmt.Sprintf("%v:%v", aws.StringValue(cluster.Endpoint.Address), aws.Int64Value(cluster.Endpoint.Port)),
 		AWS:      *metadata,
->>>>>>> a8a57b19
 	})
 }
 
@@ -312,7 +312,6 @@
 	}, nil
 }
 
-<<<<<<< HEAD
 // MetadataFromRDSProxy creates AWS metadata from the provided RDS proxy.
 func MetadataFromRDSProxy(rdsProxy *rds.DBProxy) (*types.AWS, error) {
 	parsedARN, err := arn.Parse(aws.StringValue(rdsProxy.DBProxyArn))
@@ -331,7 +330,10 @@
 			ProxyName:  aws.StringValue(rdsProxy.DBProxyName),
 			ResourceID: resourceID,
 			IAMAuth:    true, // always enabled
-=======
+		},
+	}, nil
+}
+
 // MetadataFromRedshiftCluster creates AWS metadata from the provided Redshift cluster.
 func MetadataFromRedshiftCluster(cluster *redshift.Cluster) (*types.AWS, error) {
 	parsedARN, err := arn.Parse(aws.StringValue(cluster.ClusterNamespaceArn))
@@ -343,12 +345,10 @@
 		AccountID: parsedARN.AccountID,
 		Redshift: types.Redshift{
 			ClusterID: aws.StringValue(cluster.ClusterIdentifier),
->>>>>>> a8a57b19
 		},
 	}, nil
 }
 
-<<<<<<< HEAD
 // MetadataFromRDSProxyEndpoint creates AWS metadata from the provided RDS
 // proxy endpoint.
 func MetadataFromRDSProxyEndpoint(rdsProxy *rds.DBProxy, rdsProxyEndpoint *rds.DBProxyEndpoint) (*types.AWS, error) {
@@ -363,8 +363,6 @@
 	return metadata, err
 }
 
-=======
->>>>>>> a8a57b19
 // engineToProtocol converts RDS instance engine to the database protocol.
 func engineToProtocol(engine string) string {
 	switch engine {
@@ -427,7 +425,6 @@
 	return labels
 }
 
-<<<<<<< HEAD
 // labelsFromRDSProxy creates database labels for the provided RDS proxy.
 func labelsFromRDSProxy(rdsProxy *rds.DBProxy, meta *types.AWS) map[string]string {
 	// rds.DBProxy has no TagList.
@@ -466,7 +463,9 @@
 func labelsFromRDSProxyEndpoint(rdsProxy *rds.DBProxy, rdsProxyEndpoint *rds.DBProxyEndpoint, meta *types.AWS) map[string]string {
 	labels := labelsFromRDSProxy(rdsProxy, meta)
 	labels[labelTargetRole] = strings.ToLower(aws.StringValue(rdsProxyEndpoint.TargetRole))
-=======
+	return labels
+}
+
 // labelsFromRedshiftCluster creates database labels for the provided Redshift cluster.
 func labelsFromRedshiftCluster(cluster *redshift.Cluster, meta *types.AWS) map[string]string {
 	labels := make(map[string]string)
@@ -479,7 +478,6 @@
 	labels[types.OriginLabel] = types.OriginCloud
 	labels[labelAccountID] = meta.AccountID
 	labels[labelRegion] = meta.Region
->>>>>>> a8a57b19
 	return labels
 }
 
